--- conflicted
+++ resolved
@@ -16,34 +16,11 @@
 """Stubs for the OpenHTF framework."""
 
 
-<<<<<<< HEAD
-from openhtf import conf
 from openhtf.exe import testrunadapter
 from openhtf.exe import htftest
-from openhtf.util import parameters
-
-
-TARGET_NAME = 'tester'
-conf.LoadFromDict({'target_name': TARGET_NAME})
-
-
-class StubParameters(object):  # pylint: disable=too-few-public-methods
-  """A parameters stub for testing."""
-
-  @property
-  def parameters(self):  # pylint: disable=no-self-use,missing-docstring
-    return []
-
-
-def CreateStubTest(phases=None, params=None):  # pylint: disable=invalid-name
-=======
-from openhtf import testrunadapter
-from openhtf import htftest
-from openhtf.util import configuration
 
 
 def CreateStubTest(phases=None):  # pylint: disable=invalid-name
->>>>>>> 9875471c
   """Create and return a stub test."""
   test_metadata = htftest.TestMetadata('foo')
   return htftest.HTFTest(test_metadata, phases or [])
